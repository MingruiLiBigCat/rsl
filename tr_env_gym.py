import numpy as np

from gym import utils
from gym.envs.mujoco import MujocoEnv
from gym.spaces import Box
import os
from scipy.spatial.transform import Rotation
from collections import deque
import mujoco

DEFAULT_CAMERA_CONFIG = {
    "distance": 4.0,
}


class tr_env_gym(MujocoEnv, utils.EzPickle):

    metadata = {
        "render_modes": [
            "human",
            "rgb_array",
            "depth_array",
        ],
        "render_fps": 50,
    }

    def __init__(
        self,
        xml_file=os.path.join(os.getcwd(),"3prism_jonathan_steady_side.xml"),
        use_contact_forces=False,
        use_tendon_length=False,
        use_cap_velocity=True,
<<<<<<< HEAD
        use_obs_noise=False,
        use_inherent_params_dr=False,
=======
        use_obs_noise=True,
        use_inherent_params_dr=True,
>>>>>>> ae0642c9
        terminate_when_unhealthy=True,
        is_test = False,
        desired_action = "straight",
        desired_direction = 1,
        ctrl_cost_weight=0.01,
        contact_cost_weight=5e-4,
        healthy_reward=0.1, 
        contact_force_range=(-1.0, 1.0),
        reset_noise_scale=0.0, # reset noise is handled in the following 4 variables
        min_reset_heading = 0.0,
        max_reset_heading = 2*np.pi,
        reward_delay_seconds = 0.02, # 0.5,
        # friction_noise_range = (0.25, 2.0),
        # damping_noise_range_side = (0.25, 4.0),
        # damping_noise_range_cross = (2.5, 40),
        # stiffness_noise_range_side = (5, 20),
        # stiffness_noise_range_cross = (75, 300),
        friction_noise_range = (1, 1),
        damping_noise_range_side = (1, 1),
        damping_noise_range_cross = (10, 10),
        stiffness_noise_range_side = (10, 10),
        stiffness_noise_range_cross = (150, 150),
        contact_with_self_penalty = 0.0,
<<<<<<< HEAD
        robot_type = "w",
        tendon_reset_mean_w = 0.05,
        tendon_reset_stdev_w = 0.0,
        tendon_max_length_w = 0.05,
        tendon_min_length_w = -0.05,
        tendon_max_vel_w = 0.05,
        tendon_reset_mean_j = 0.15,
        tendon_reset_stdev_j = 0.2,
        tendon_max_length_j = 0.15,
        tendon_min_length_j = -0.35,
        tendon_max_vel_j = 0.15,
        friction_noise_range_w = (0.25, 2),
        damping_noise_range_cross_w = (2.5, 40),
        stiffness_noise_range_cross_w = (75, 300),
        friction_noise_range_j = (0.25, 2),
        damping_noise_range_cross_j = (50, 200),
        stiffness_noise_range_cross_j = (500, 1000),
        obs_noise_tendon_stdev_w = 0.02,
        obs_noise_cap_pos_stdev_w = 0.01,
        obs_noise_tendon_stdev_j = 0.02,
        obs_noise_cap_pos_stdev_j = 0.05,
        iniyaw_bias_w = -np.pi/15,
        way_pts_range_w = (1.0, 1.0),
        way_pts_angle_range_w = (0.0, 0.0),
        iniyaw_bias_j = np.pi/10,
        way_pts_range_j = (3.0, 3.0),
        way_pts_angle_range_j = (-np.pi/12, np.pi/12),
        ditch_reward_max=200,
        ditch_reward_stdev_w=0.05,
        ditch_reward_stdev_j=0.15,
        waypt_reward_amplitude=50,
        waypt_reward_stdev_w=0.03,
        waypt_reward_stdev_j=0.1,
=======
        obs_noise_tendon_stdev = 0.02,
        obs_noise_cap_pos_stdev = 0.01,
        way_pts_range = (2.5, 3.5),
        way_pts_angle_range = (-np.pi/6, np.pi/6),
>>>>>>> ae0642c9
        threshold_waypt = 0.05,
        forrew_rate_w=3.0,
        forrew_rate_j=1.0,
        **kwargs
    ):
        utils.EzPickle.__init__(
            self,
            xml_file,
            use_contact_forces,
            use_tendon_length,
            use_cap_velocity,
            use_obs_noise,
            use_inherent_params_dr,
            terminate_when_unhealthy,
            is_test,
            desired_action,
            desired_direction,
            ctrl_cost_weight,
            contact_cost_weight,
            healthy_reward,
            contact_force_range,
            reset_noise_scale,
            min_reset_heading,
            max_reset_heading,
            reward_delay_seconds,
            friction_noise_range,
            damping_noise_range_side,
            damping_noise_range_cross,
            stiffness_noise_range_side,
            stiffness_noise_range_cross,
            contact_with_self_penalty,
<<<<<<< HEAD
            robot_type,
            tendon_reset_mean_w,
            tendon_reset_stdev_w,
            tendon_max_length_w,
            tendon_min_length_w,
            tendon_max_vel_w,
            tendon_reset_mean_j,
            tendon_reset_stdev_j,
            tendon_max_length_j,
            tendon_min_length_j,
            tendon_max_vel_j,
            friction_noise_range_w,
            damping_noise_range_cross_w,
            stiffness_noise_range_cross_w,
            friction_noise_range_j,
            damping_noise_range_cross_j,
            stiffness_noise_range_cross_j,
            obs_noise_tendon_stdev_w,
            obs_noise_cap_pos_stdev_w,
            obs_noise_tendon_stdev_j,
            obs_noise_cap_pos_stdev_j,
            iniyaw_bias_w,
            way_pts_range_w,
            way_pts_angle_range_w,
            iniyaw_bias_j,
            way_pts_range_j,
            way_pts_angle_range_j,
=======
            obs_noise_tendon_stdev,
            obs_noise_cap_pos_stdev,
            way_pts_range,
            way_pts_angle_range,
            threshold_waypt,
>>>>>>> ae0642c9
            ditch_reward_max,
            ditch_reward_stdev_w,
            ditch_reward_stdev_j,
            waypt_reward_amplitude,
            waypt_reward_stdev_w,
            waypt_reward_stdev_j,
            threshold_waypt,
            **kwargs
        )
        self._x_velocity = 1
        self._y_velocity = 1
        self._is_test = is_test
        self._desired_action = desired_action
        self._desired_direction = desired_direction
        self._reset_psi = 0
        self._psi_wrap_around_count = 0
        self._use_tendon_length = use_tendon_length
        self._use_cap_velocity = use_cap_velocity
        
        self._use_obs_noise = use_obs_noise
        self._use_inherent_params_dr = use_inherent_params_dr

        self._min_reset_heading = min_reset_heading
        self._max_reset_heading = max_reset_heading
        self._robot_type = robot_type

        self._oripoint = None
        
        self._threshold_waypt = threshold_waypt
        self._ditch_reward_max = ditch_reward_max
        self._waypt_reward_amplitude = waypt_reward_amplitude
        self._waypt = None

        self._lin_vel_cmd = np.array([0.0, 0.0])
        self._ang_vel_cmd = 0.0

        if self._robot_type == "w":
            self._tendon_reset_mean = tendon_reset_mean_w
            self._tendon_reset_stdev = tendon_reset_stdev_w
            self._tendon_max_length = tendon_max_length_w
            self._tendon_min_length = tendon_min_length_w
            self._tendon_max_vel = tendon_max_vel_w

<<<<<<< HEAD
            self._obs_noise_tendon_stdev = obs_noise_tendon_stdev_w
            self._obs_noise_cap_pos_stdev = obs_noise_cap_pos_stdev_w
            self._friction_noise_range = friction_noise_range_w
            self._damping_noise_range_cross = damping_noise_range_cross_w
            self._stiffness_noise_range_cross = stiffness_noise_range_cross_w
=======
        self._use_obs_noise = use_obs_noise
        self._obs_noise_tendon_stdev = obs_noise_tendon_stdev
        self._obs_noise_cap_pos_stdev = obs_noise_cap_pos_stdev
        self._use_inherent_params_dr = use_inherent_params_dr
>>>>>>> ae0642c9

            self._iniyaw_bias = iniyaw_bias_w

            self._waypt_range = way_pts_range_w
            self._waypt_angle_range = way_pts_angle_range_w
            self._ditch_reward_stdev = ditch_reward_stdev_w
            self._waypt_reward_stdev = waypt_reward_stdev_w

            self._forrew_rate = forrew_rate_w

        elif self._robot_type == "j":
            self._tendon_reset_mean = tendon_reset_mean_j
            self._tendon_reset_stdev = tendon_reset_stdev_j
            self._tendon_max_length = tendon_max_length_j
            self._tendon_min_length = tendon_min_length_j
            self._tendon_max_vel = tendon_max_vel_j

            self._obs_noise_tendon_stdev = obs_noise_tendon_stdev_j
            self._obs_noise_cap_pos_stdev = obs_noise_cap_pos_stdev_j
            self._friction_noise_range = friction_noise_range_j
            self._damping_noise_range_cross = damping_noise_range_cross_j
            self._stiffness_noise_range_cross = stiffness_noise_range_cross_j

            self._iniyaw_bias = iniyaw_bias_j

            self._waypt_range = way_pts_range_j
            self._waypt_angle_range = way_pts_angle_range_j
            self._ditch_reward_stdev = ditch_reward_stdev_j
            self._waypt_reward_stdev = waypt_reward_stdev_j

            self._forrew_rate = forrew_rate_j

        else:
            raise ValueError("robot_type should be either w or j")

        self._friction_noise_range = friction_noise_range
        self._damping_noise_range_side = damping_noise_range_side
        self._damping_noise_range_cross = damping_noise_range_cross
        self._stiffness_noise_range_side = stiffness_noise_range_side
        self._stiffness_noise_range_cross = stiffness_noise_range_cross

        self._healthy_reward = healthy_reward
        self._terminate_when_unhealthy = terminate_when_unhealthy

        self._ctrl_cost_weight = ctrl_cost_weight
        self._contact_cost_weight = contact_cost_weight
        self._contact_force_range = contact_force_range
        if self._desired_action == "turn":
            self._contact_force_range = (-1000.0, 1000.0)
        self._reset_noise_scale = reset_noise_scale
        self._use_contact_forces = use_contact_forces

        self._contact_with_self_penalty = contact_with_self_penalty

        obs_shape = 18
        if use_tendon_length:
            obs_shape += 9
        if use_contact_forces:
            obs_shape += 84
        if use_cap_velocity:
            obs_shape += 18
        if desired_action == "vel_track":
            obs_shape += 3 # cmd lin_vel * 2 + ang_vel * 1
        elif desired_action == "tracking":
            obs_shape += 2 # tracking vector x, y
        
        if self._use_inherent_params_dr:
            self.state_shape = obs_shape + 3 # 3 for friction coefficient, damping of cross, stiffness of cross
        else:
            self.state_shape = obs_shape

        observation_space = Box(
            low=-np.inf, high=np.inf, shape=(obs_shape,), dtype=np.float64
        )
        frame_skip = 20
        MujocoEnv.__init__(
            self, xml_file, frame_skip, observation_space=observation_space, **kwargs
        )
        self._reward_delay_steps = int(reward_delay_seconds/self.dt)
        self._heading_buffer = deque()

    @property
    def healthy_reward(self):
        return (
            float(self.is_healthy or self._terminate_when_unhealthy)
            * self._healthy_reward
        )

    def control_cost(self, action, tendon_length_6):
        if self._robot_type == "j":
            control_cost = self._ctrl_cost_weight * np.sum(np.square(action + 0.5 - tendon_length_6)) # 0.5 is the initial spring length for 6 tendons
        elif self._robot_type == "w":
            control_cost = self._ctrl_cost_weight * np.sum(np.square(action + 0.15 - tendon_length_6))
        # control_cost = self._ctrl_cost_weight * np.sum(np.square(action))
        return control_cost

    @property
    def contact_forces(self):
        raw_contact_forces = self.data.cfrc_ext
        min_value, max_value = self._contact_force_range
        contact_forces = np.clip(raw_contact_forces, min_value, max_value)
        return contact_forces

    @property
    def contact_cost(self):
        contact_cost = self._contact_cost_weight * np.sum(
            np.square(self.contact_forces)
        )
        return contact_cost

    @property
    def is_healthy(self):
        state = self.state_vector()
        if self._desired_action == "turn":
            bar_speeds = np.abs(state[21:])
            min_velocity = 0.1
            is_healthy = np.isfinite(state).all() and (np.any(bar_speeds > min_velocity) )    

        else: #self._desired_action == "straight" or self._desired_action == "tracking" or self._desired_action == "vel_track":
            min_velocity = 0.0001
            is_healthy = np.isfinite(state).all() and ((self._x_velocity > min_velocity or self._x_velocity < -min_velocity) \
                                                        or (self._y_velocity > min_velocity or self._y_velocity < -min_velocity) )
            
        
        return is_healthy

    @property
    def terminated(self):
        terminated = not self.is_healthy if self._terminate_when_unhealthy else False
        return terminated

    def step(self, action_scaled):
        # action: [-1, 1] -> [tendon_min_length, tendon_max_length]
        action = action_scaled * (self._tendon_max_length - self._tendon_min_length) / 2 + (self._tendon_max_length + self._tendon_min_length) / 2

        xy_position_before = (self.get_body_com("r01_body")[:2].copy() + \
                            self.get_body_com("r23_body")[:2].copy() + \
                            self.get_body_com("r45_body")[:2].copy())/3
        
        pos_r01_left_end = self.data.geom("s0").xpos.copy()
        pos_r23_left_end = self.data.geom("s2").xpos.copy()
        pos_r45_left_end = self.data.geom("s4").xpos.copy()
        left_COM_before = (pos_r01_left_end+pos_r23_left_end+pos_r45_left_end)/3
        pos_r01_right_end = self.data.geom("s1").xpos.copy()
        pos_r23_right_end = self.data.geom("s3").xpos.copy()
        pos_r45_right_end = self.data.geom("s5").xpos.copy()
        right_COM_before = (pos_r01_right_end+pos_r23_right_end+pos_r45_right_end)/3

        orientation_vector_before = left_COM_before - right_COM_before
        psi_before = np.arctan2(-orientation_vector_before[0], orientation_vector_before[1])

        filtered_action = self._action_filter(action, self.data.ctrl[:].copy())
        # self.do_simulation(filtered_action, self.frame_skip)
        if self._robot_type == "w":
            self.do_simulation(action, self.frame_skip)
        elif self._robot_type == "j":
            self.data.ctrl[:] = action.copy()
            for _ in range(self.frame_skip):
                crt_min_force = np.minimum(267 * (-self.data.actuator_velocity / 0.17 - 1), -4 * np.ones(6))
                crt_min_force = np.maximum(crt_min_force, -267* np.ones(6))
                self.model.actuator_forcerange[:, 0] = crt_min_force
                mujoco.mj_step(self.model, self.data)
            mujoco.mj_rnePostConstraint(self.model, self.data)

        xy_position_after = (self.get_body_com("r01_body")[:2].copy() + \
                            self.get_body_com("r23_body")[:2].copy() + \
                            self.get_body_com("r45_body")[:2].copy())/3

        xy_velocity = (xy_position_after - xy_position_before) / self.dt
        self._x_velocity, self._y_velocity = xy_velocity

        x_position_before, y_position_before = xy_position_before
        x_position_after, y_position_after = xy_position_after

        pos_r01_left_end = self.data.geom("s0").xpos.copy()
        pos_r23_left_end = self.data.geom("s2").xpos.copy()
        pos_r45_left_end = self.data.geom("s4").xpos.copy()
        left_COM_after = (pos_r01_left_end+pos_r23_left_end+pos_r45_left_end)/3
        pos_r01_right_end = self.data.geom("s1").xpos.copy()
        pos_r23_right_end = self.data.geom("s3").xpos.copy()
        pos_r45_right_end = self.data.geom("s5").xpos.copy()
        right_COM_after = (pos_r01_right_end+pos_r23_right_end+pos_r45_right_end)/3

        orientation_vector_after = left_COM_after - right_COM_after
        psi_after = np.arctan2(-orientation_vector_after[0], orientation_vector_after[1])

        tendon_length = np.array(self.data.ten_length)
        tendon_length_6 = tendon_length[:6]

        state, observation = self._get_obs()


        if self._desired_action == "turn":
            self._heading_buffer.append(psi_after)
            if len(self._heading_buffer) > self._reward_delay_steps:
                old_psi = self._heading_buffer.popleft()

                # unless the tensegrity is rotating faster than pi /(self.dt*self._reward_delay_steps) rad/s
                # then this situation means that the tensegrity rolled from pi to -pi, and the delta should be positive
                if psi_after < -np.pi/2 and old_psi > np.pi/2: 
                    psi_after = 2*np.pi + psi_after
                # unless the tensegrity is rotating faster than pi /(self.dt*self._reward_delay_steps) rad/s
                # then this situation means that the tensegrity rolled from -pi to pi, and the delta should be negative
                elif psi_after > np.pi/2 and old_psi < -np.pi/2:
                    psi_after = -2*np.pi + psi_after
                delta_psi = (psi_after - old_psi) / (self.dt*self._reward_delay_steps)
                forward_reward = delta_psi * self._desired_direction 
                costs = ctrl_cost = self.control_cost(action, tendon_length_6)

            else:
                forward_reward = 0
                costs = ctrl_cost =  0
                delta_psi = 0
            
            if self._terminate_when_unhealthy:
                healthy_reward = self.healthy_reward
            else:
                healthy_reward = 0
            
            terminated = self.terminated  


        elif self._desired_action == "straight":
            
            # psi_movement = np.arctan2(y_position_after-y_position_before, x_position_after-x_position_before)

            # psi_diff = np.abs(psi_movement-self._reset_psi)

            # forward_reward = self._desired_direction*\
            #                     (np.sqrt((x_position_after-x_position_before)**2 + \
            #                             (y_position_after - y_position_before)**2) *\
            #                     np.cos(psi_diff)/ self.dt) * self._forrew_rate

            before_potential = self._straight_potential(xy_position_before)
            after_potential = self._straight_potential(xy_position_after)
            forward_reward = after_potential - before_potential

            costs = ctrl_cost = self.control_cost(action, tendon_length_6)

            if self._terminate_when_unhealthy:
                # healthy_reward = self.healthy_reward
                healthy_reward = 0
            else:
                healthy_reward = 0
            
            terminated = self.terminated
        
        elif self._desired_action == "tracking":
            # ditch tracking reward
            ditch_rew_after = self._ditch_reward(xy_position_after)
            ditch_rew_before = self._ditch_reward(xy_position_before)
            forward_reward = ditch_rew_after - ditch_rew_before

            costs = ctrl_cost = self.control_cost(action, tendon_length_6)

            healthy_reward = 0

            terminated = self.terminated  
            if self._step_num > 1500:
                terminated = True
            if np.linalg.norm(xy_position_after - self._waypt) < self._threshold_waypt:
                terminated = True
        
        elif self._desired_action == "vel_tracking":
            ang_vel_bwd = self._angle_normalize(psi_after - psi_before)/self.dt
            vel_bwd = np.array([self._x_velocity, self._y_velocity, ang_vel_bwd])
            vel_cmd = state[-3:]
            forward_reward = self._vel_track_rew(vel_cmd=vel_cmd, vel_bwd=vel_bwd)

            costs = ctrl_cost = self.control_cost(action, tendon_length_6)

            if self._terminate_when_unhealthy:
                healthy_reward = self.healthy_reward
            else:
                healthy_reward = 0
            
            terminated = self.terminated
        

        rewards = forward_reward + healthy_reward

        # if the contact between bars is too high, terminate the training run
        if np.any(self.data.cfrc_ext > 1500) or np.any(self.data.cfrc_ext < -1500):
            terminated = True


        
        info = {
            "reward_forward": forward_reward,
            "reward_ctrl": -ctrl_cost,
            #"reward_contact_with_self": -contact_with_self_cost,
            "reward_survive": healthy_reward,
            "x_position": xy_position_after[0],
            "y_position": xy_position_after[1],
            "psi": psi_after,
            "distance_from_origin": np.linalg.norm(xy_position_after, ord=2),
            "x_velocity": self._x_velocity,
            "y_velocity": self._y_velocity,
            "tendon_length": tendon_length,
            "real_observation": observation,
            "forward_reward": forward_reward,
            "waypt": self._waypt,
            "oripoint": self._oripoint,
        }
        if self._use_contact_forces:
            contact_cost = self.contact_cost
            costs += contact_cost
            info["reward_ctrl"] = -contact_cost

        reward = rewards - costs #- contact_with_self_cost

        self._step_num += 1

        if self.render_mode == "human":
            self.render()
        
        return state, observation, reward, terminated, False, info

    def _get_obs(self):
        
        
        """ rotation_r01 = Rotation.from_matrix(self.data.geom("r01").xmat.reshape(3,3)).as_quat() # 4
        rotation_r23 = Rotation.from_matrix(self.data.geom("r23").xmat.reshape(3,3)).as_quat() # 4
        rotation_r45 = Rotation.from_matrix(self.data.geom("r45").xmat.reshape(3,3)).as_quat() # 4 """

        pos_r01_left_end = self.data.geom("s0").xpos.copy()
        pos_r01_right_end = self.data.geom("s1").xpos.copy()
        pos_r23_left_end = self.data.geom("s2").xpos.copy()
        pos_r23_right_end = self.data.geom("s3").xpos.copy()
        pos_r45_left_end = self.data.geom("s4").xpos.copy()
        pos_r45_right_end = self.data.geom("s5").xpos.copy()

        pos_center = (pos_r01_left_end + pos_r01_right_end + pos_r23_left_end + pos_r23_right_end + pos_r45_left_end + pos_r45_right_end) / 6

        pos_rel_s0 = pos_r01_left_end - pos_center # 3
        pos_rel_s1 = pos_r01_right_end - pos_center # 3
        pos_rel_s2 = pos_r23_left_end - pos_center # 3
        pos_rel_s3 = pos_r23_right_end - pos_center # 3
        pos_rel_s4 = pos_r45_left_end - pos_center # 3
        pos_rel_s5 = pos_r45_right_end - pos_center # 3

        rng = np.random.default_rng()
        random = rng.standard_normal(size=3)
        pos_rel_s0_with_noise = random * self._obs_noise_cap_pos_stdev + pos_rel_s0 # 3
        random = rng.standard_normal(size=3)
        pos_rel_s1_with_noise = random * self._obs_noise_cap_pos_stdev + pos_rel_s1 # 3
        random = rng.standard_normal(size=3)
        pos_rel_s2_with_noise = random * self._obs_noise_cap_pos_stdev + pos_rel_s2 # 3
        random = rng.standard_normal(size=3)
        pos_rel_s3_with_noise = random * self._obs_noise_cap_pos_stdev + pos_rel_s3 # 3
        random = rng.standard_normal(size=3)
        pos_rel_s4_with_noise = random * self._obs_noise_cap_pos_stdev + pos_rel_s4 # 3
        random = rng.standard_normal(size=3)
        pos_rel_s5_with_noise = random * self._obs_noise_cap_pos_stdev + pos_rel_s5 # 3

        # do not include positional data in the observation
        # position_r01 = self.data.geom("r01").xvelp
        # position_r23 = self.data.geom("r23").xvelp
        # position_r45 = self.data.geom("r45").xvelp


        tendon_lengths = self.data.ten_length[-9:] # 9
        
        random = rng.standard_normal(size=9)
        tendon_lengths_with_noise = random * self._obs_noise_tendon_stdev + tendon_lengths # 9

        state = np.concatenate((pos_rel_s0,pos_rel_s1,pos_rel_s2, pos_rel_s3, pos_rel_s4, pos_rel_s5))
        state_with_noise = np.concatenate((pos_rel_s0_with_noise, pos_rel_s1_with_noise, pos_rel_s2_with_noise, pos_rel_s3_with_noise, pos_rel_s4_with_noise, pos_rel_s5_with_noise))
        
        if self._use_obs_noise == True:
            observation = state_with_noise
        else:
            observation = state

        if self._use_cap_velocity:
            velocity = self.data.qvel # 18

            vel_lin_r01 = np.array([velocity[0], velocity[1], velocity[2]])
            vel_ang_r01 = np.array([velocity[3], velocity[4], velocity[5]])
            vel_lin_r23 = np.array([velocity[6], velocity[7], velocity[8]])
            vel_ang_r23 = np.array([velocity[9], velocity[10], velocity[11]])
            vel_lin_r45 = np.array([velocity[12], velocity[13], velocity[14]])
            vel_ang_r45 = np.array([velocity[15], velocity[16], velocity[17]])

            s0_r01_pos = pos_r01_left_end - self.data.body("r01_body").xpos.copy()
            s1_r01_pos = pos_r01_right_end - self.data.body("r01_body").xpos.copy()
            s2_r23_pos = pos_r23_left_end - self.data.body("r23_body").xpos.copy()
            s3_r23_pos = pos_r23_right_end - self.data.body("r23_body").xpos.copy()
            s4_r45_pos = pos_r45_left_end - self.data.body("r45_body").xpos.copy()
            s5_r45_pos = pos_r45_right_end - self.data.body("r45_body").xpos.copy()

            vel_s0 = vel_lin_r01 + np.cross(vel_ang_r01, s0_r01_pos) # 3
            vel_s1 = vel_lin_r01 + np.cross(vel_ang_r01, s1_r01_pos) # 3
            vel_s2 = vel_lin_r23 + np.cross(vel_ang_r23, s2_r23_pos) # 3
            vel_s3 = vel_lin_r23 + np.cross(vel_ang_r23, s3_r23_pos) # 3
            vel_s4 = vel_lin_r45 + np.cross(vel_ang_r45, s4_r45_pos) # 3
            vel_s5 = vel_lin_r45 + np.cross(vel_ang_r45, s5_r45_pos) # 3

            random = rng.standard_normal(size=3)
            vel_s0_with_noise = random * self._obs_noise_cap_pos_stdev + vel_s0 # 3
            random = rng.standard_normal(size=3)
            vel_s1_with_noise = random * self._obs_noise_cap_pos_stdev + vel_s1 # 3
            random = rng.standard_normal(size=3)
            vel_s2_with_noise = random * self._obs_noise_cap_pos_stdev + vel_s2 # 3
            random = rng.standard_normal(size=3)
            vel_s3_with_noise = random * self._obs_noise_cap_pos_stdev + vel_s3 # 3
            random = rng.standard_normal(size=3)
            vel_s4_with_noise = random * self._obs_noise_cap_pos_stdev + vel_s4 # 3
            random = rng.standard_normal(size=3)
            vel_s5_with_noise = random * self._obs_noise_cap_pos_stdev + vel_s5 # 3

            state = np.concatenate((pos_rel_s0,pos_rel_s1,pos_rel_s2, pos_rel_s3, pos_rel_s4, pos_rel_s5,\
                                        vel_s0, vel_s1, vel_s2, vel_s3, vel_s4, vel_s5))
            state_with_noise = np.concatenate((pos_rel_s0_with_noise, pos_rel_s1_with_noise, pos_rel_s2_with_noise, pos_rel_s3_with_noise, pos_rel_s4_with_noise, pos_rel_s5_with_noise,\
                                        vel_s0_with_noise, vel_s1_with_noise, vel_s2_with_noise, vel_s3_with_noise, vel_s4_with_noise, vel_s5_with_noise))
            
        if self._use_tendon_length:
            state = np.concatenate((state, tendon_lengths))
            state_with_noise = np.concatenate((state_with_noise, tendon_lengths_with_noise))

        if self._desired_action == "tracking":
            tracking_vec = self._waypt - pos_center[:2]
            tgt_drct = tracking_vec / np.linalg.norm(tracking_vec)
            pos_center_noise_del = (pos_rel_s0_with_noise + pos_rel_s1_with_noise + pos_rel_s2_with_noise + pos_rel_s3_with_noise + pos_rel_s4_with_noise + pos_rel_s5_with_noise)/6
            tracking_vec_with_noise = tracking_vec - pos_center_noise_del[:2]
            tgt_drct_with_noise = tracking_vec_with_noise / np.linalg.norm(tracking_vec_with_noise)

            tgt_yaw = np.array([np.arctan2(tgt_drct[1], tgt_drct[0])])
            tgt_yaw_with_noise = np.array([np.arctan2(tgt_drct_with_noise[1], tgt_drct_with_noise[0])])

            if np.linalg.norm(tracking_vec) < 1.0:
                state = np.concatenate((state,\
                                            tracking_vec))
                state_with_noise = np.concatenate((state_with_noise,\
                                                        tracking_vec_with_noise))
            else:
                state = np.concatenate((state,\
                                            tgt_drct))
                state_with_noise = np.concatenate((state_with_noise,\
                                                        tgt_drct_with_noise))
        
        elif self._desired_action == "vel_track":
            vel_cmd = np.array([self._lin_vel_cmd[0], self._lin_vel_cmd[1], self._ang_vel_cmd])
            state = np.concatenate((state, vel_cmd))
            state_with_noise = np.concatenate((state_with_noise, vel_cmd))
<<<<<<< HEAD

        if self._use_obs_noise == True:
            observation = state_with_noise
        else:
            observation = state
=======
        state = np.concatenate((state, [self.model.geom_friction[0,0]], 
                                [self.model.tendon_damping[6]], [self.model.tendon_damping[12]], 
                                [self.model.tendon_stiffness[6]], [self.model.tendon_stiffness[12]]))
>>>>>>> ae0642c9

        if self._use_inherent_params_dr:
            if self._robot_type == "w":
                state = np.concatenate((state, np.array([
                    self.model.geom_friction[0, 0],  # friction coefficient of the first geom
                    self.model.tendon_damping[12],   # damping of cross tendons
                    self.model.tendon_stiffness[12]  # stiffness of cross tendons
                ])))
            elif self._robot_type == "j":
                state = np.concatenate((state, np.array([
                    self.model.geom_friction[0, 0],  # friction coefficient of the first geom
                    self.model.tendon_damping[6],    # damping of cross tendons
                    self.model.tendon_stiffness[6]   # stiffness of cross tendons
                ])))

        return state, observation

    def _angle_normalize(self, theta):
        if theta > np.pi:
            return self._angle_normalize(theta - 2 * np.pi)
        elif theta <= -np.pi:
            return self._angle_normalize(theta + 2 * np.pi)
        else:
            return theta
    
    def _ditch_reward(self, xy_position):
        pointing_vec = self._waypt - self._oripoint
        dist_pointing = np.linalg.norm(pointing_vec)
        pointing_vec_norm = pointing_vec / dist_pointing

        tracking_vec = self._waypt - xy_position
        dist_along = np.dot(tracking_vec, pointing_vec_norm)
        # dist_bias = np.linalg.norm(tracking_vec - dist_along*pointing_vec_norm) * np.sign(np.linalg.det(np.array([tracking_vec, pointing_vec_norm])))

        # ditch_rew = self._ditch_reward_max * (1.0 - np.abs(dist_along)/dist_pointing) * np.exp(-dist_bias**2 / (2*self._ditch_reward_stdev**2))
        # waypt_rew = self._waypt_reward_amplitude * np.exp(-np.linalg.norm(xy_position - self._waypt)**2 / (2*self._waypt_reward_stdev**2))

        # if self._robot_type == "w":
        #     center_bias = (dist_along/dist_pointing - 1.0) * dist_along/dist_pointing * np.tan(self._iniyaw_bias)

        #     ditch_rew = self._ditch_reward_max * (1.0 - np.abs(dist_along)/dist_pointing) * np.exp(-(dist_bias-center_bias)**2 / (2*self._ditch_reward_stdev**2))
        #     waypt_rew = self._waypt_reward_amplitude * np.exp(-np.linalg.norm(xy_position - self._waypt)**2 / (2*self._waypt_reward_stdev**2))

        ditch_rew = -self._forrew_rate * np.linalg.norm(tracking_vec) / self.dt
        waypt_rew = self._waypt_reward_amplitude * np.exp(-np.linalg.norm(xy_position - self._waypt)**2 / (2*self._waypt_reward_stdev**2))
        return ditch_rew+waypt_rew
    
    def _straight_potential(self, xy_position):
        k_ALONG = self._forrew_rate / self.dt
        stdev_BIAS = self._ditch_reward_stdev
        
        odom_position = xy_position - self._oripoint
        distance = np.linalg.norm(odom_position)
        yaw_diff = np.arctan2(odom_position[1], odom_position[0]) - self._reset_psi
        yaw_diff = np.arctan2(np.sin(yaw_diff), np.cos(yaw_diff))

        distance_along = distance * np.cos(yaw_diff)
        distance_bias = np.abs(distance * np.sin(yaw_diff))

        potential = self._desired_direction * k_ALONG * distance_along * (1.0 + np.exp(-distance_bias**2 / (2*stdev_BIAS**2)))/2.0
        return potential
    
    def _vel_track_rew(self, vel_cmd, vel_bwd):
        track_stdev = np.array([5.0, 7.0])
        track_amplitude = np.array([1.0, 0.5])
        lin_vel_err = np.linalg.norm(vel_bwd[0:2] - vel_cmd[0:2])
        ang_vel_err = vel_bwd[2] - vel_cmd[2]

        lin_track_rew = track_amplitude[0] * np.exp(-track_stdev[0] * lin_vel_err**2)
        ang_track_rew = track_amplitude[1] * np.exp(-track_stdev[1] * ang_vel_err**2)

        return lin_track_rew + ang_track_rew
    
    def _action_filter(self, action, last_action):
        k_FILTER = 1.0
        vel_constraint = self._tendon_max_vel

        del_action = np.clip(action - last_action, -vel_constraint*self.dt, vel_constraint*self.dt)
        # del_action = np.clip(k_FILTER*(action - last_action)*self.dt, -vel_constraint*self.dt, vel_constraint*self.dt)
        # del_action = k_FILTER*(action - last_action)*self.dt
        # del_action = action / 0.05 * vel_constraint*self.dt

        filtered_action = last_action + del_action
        return filtered_action

    def _reset_inherent_params(self):
        friction_coeff = np.random.uniform(self._friction_noise_range[0], self._friction_noise_range[1])
<<<<<<< HEAD
        damping_coeff = np.random.uniform(self._damping_noise_range_cross[0], self._damping_noise_range_cross[1])
        stiffness_coeff = np.random.uniform(self._stiffness_noise_range_cross[0], self._stiffness_noise_range_cross[1])

        if self._robot_type == "w":
            self.model.geom_friction[:, 0] = friction_coeff
            self.model.tendon_damping[12:15] = damping_coeff
            self.model.tendon_stiffness[12:15] = stiffness_coeff
        elif self._robot_type == "j":
            self.model.geom_friction[:, 0] = friction_coeff
            self.model.tendon_damping[6:9] = damping_coeff
            self.model.tendon_stiffness[6:9] = stiffness_coeff
=======
        damping_coeff = np.array([np.random.uniform(self._damping_noise_range_side[0], self._damping_noise_range_side[1]), np.random.uniform(self._damping_noise_range_cross[0], self._damping_noise_range_cross[1])])
        stiffness_coeff = np.array([np.random.uniform(self._stiffness_noise_range_side[0], self._stiffness_noise_range_side[1]), np.random.uniform(self._stiffness_noise_range_cross[0], self._stiffness_noise_range_cross[1])])

        self.model.geom_friction[:, 0] = friction_coeff
        self.model.tendon_damping[6:12] = damping_coeff[0]
        self.model.tendon_damping[12:15] = damping_coeff[1]
        self.model.tendon_stiffness[6:12] = stiffness_coeff[0]
        self.model.tendon_stiffness[12:15] = stiffness_coeff[1]
>>>>>>> ae0642c9
        return


    def reset_model(self):
        self._psi_wrap_around_count = 0

        if self._use_inherent_params_dr:
            self._reset_inherent_params()

        # '''
        # with rolling noise start
        # rolling_qpos = [[0.25551711, -0.00069342, 0.22404039, -0.49720971, 0.24315431, 0.75327284, -0.35530059, 0.14409445, 0.0654207, 0.33662589, 0.42572066, 0.01379464, -0.53972521, 0.72613244, 0.28544944, -0.04883333, 0.38591159, 0.137357, 0.06898275, -0.85996553, 0.48665565],
        #                 [0.17072155, 0.12309229, 0.34540078, 0.84521031, 0.46789545, -0.25727243, -0.02245608, 0.28958816, 0.01081555, 0.39491017, 0.48941231, 0.78206488, -0.37311614, 0.09815532, 0.26757914, 0.06595669, 0.21556319, 0.55749435, 0.52139978, -0.59035693, -0.2623376],
        #                 [0.25175364, -0.07481714, 0.38328213, -0.34018568, -0.7272216, -0.46209704, 0.37668125, 0.24052312, -0.03980219, 0.21579878, -0.04044885, -0.77605179, -0.13528399, 0.61465906, 0.13432437, 0.04431492, 0.3472605, -0.39430158, -0.47235401, -0.24626466, 0.74884021]]
        # rolling_qpos = [[0.08369179, -0.28792231, 0.24830847, -0.49145555, 0.7539914, -0.27511722, -0.33805166, 0.14497616, -0.19291743, 0.35052097, -0.84766041, 0.27950622, 0.45085889, 0.00862359, 0.04557825, -0.29876206, 0.39531985, -0.35798606, -0.47531391, 0.72471075, 0.34744352],
        #                 [0.14497616, -0.19291743, 0.35052097, -0.84766041, 0.27950622, 0.45085889, 0.00862359, 0.04557825, -0.29876206, 0.39531985, -0.35798606, -0.47531391, 0.72471075, 0.34744352, 0.08369179, -0.28792231, 0.24830847, -0.49145555, 0.7539914, -0.27511722, -0.33805166],
        #                 [0.04557825, -0.29876206, 0.39531985, -0.35798606, -0.47531391, 0.72471075, 0.34744352, 0.08369179, -0.28792231, 0.24830847, -0.49145555, 0.7539914, -0.27511722, -0.33805166, 0.14497616, -0.19291743, 0.35052097, -0.84766041, 0.27950622, 0.45085889, 0.00862359]]
        if self._robot_type == "j":
            rolling_qpos = [[0.07900689, -0.32670045,  0.23079722,  0.49365198, -0.74001353,  0.26668361,  0.37090101,  0.13713385, -0.24342633,  0.32722167,  0.82936968, -0.31256817, -0.46189217, -0.03320677,  0.04903377, -0.3421725,   0.36675097,  0.33407281,  0.43794432, -0.72515863, -0.41321313],
                            [0.15521685, -0.20651043,  0.38922255,  0.85639289, -0.26723449, -0.44110818, -0.02450564,  0.02999107, -0.33576412,  0.43868814,  0.33839518,  0.48544838, -0.73094128, -0.33993149,  0.08083394, -0.31942006,  0.25783949,  0.51726058, -0.74281033,  0.29432583,  0.30667022],
                            [0.02985312, -0.33588999,  0.43866597,  0.33840617,  0.48522953, -0.73107566, -0.33994403,  0.08072907, -0.31942136,  0.25766037,  0.51740763, -0.74276722,  0.29421311,  0.30663471,  0.15537661, -0.20664637,  0.38923648,  0.85640002, -0.26722239, -0.44110397, -0.02446392],
                            [0.24191878,  0.30939576,  0.25838614,  0.04211683, -0.66689235, -0.44050762,  0.59952798,  0.1105878,   0.33967509,  0.38925944,  0.50825334,  0.20884794, -0.4715363,   0.68972067,  0.27475478,  0.2682452,   0.4387596,   0.47235593,  0.87732918, -0.01675131,  0.08302277],
                            [0.1105878,   0.33967509,  0.38925944,  0.50825334,  0.20884794, -0.4715363,   0.68972067,  0.27475478,  0.2682452,   0.4387596,   0.47235593,  0.87732918, -0.01675131,  0.08302277,  0.24191878,  0.30939576,  0.25838614,  0.04211683, -0.66689235, -0.44050762,  0.59952798],
                            [0.27475478,  0.2682452,   0.4387596,   0.47235593,  0.87732918, -0.01675131,  0.08302277,  0.24191878,  0.30939576,  0.25838614,  0.04211683, -0.66689235, -0.44050762,  0.59952798,  0.1105878,   0.33967509,  0.38925944,  0.50825334,  0.20884794, -0.4715363,   0.68972067]]
        elif self._robot_type == "w":
            rolling_qpos = [[0.2438013,  -0.23055046,  0.10995744,  0.46165276, -0.61078778, -0.64202933, -0.04016669,  0.23304155, -0.2781429,   0.0948906,   0.57252615,  0.17486495, -0.48006247, -0.64123013,  0.24824598, -0.2435365,   0.06010128,  0.12428316,  0.77737256,  0.16439319, -0.59432355],
                            [0.23304155, -0.2781429,   0.0948906,   0.57252615,  0.17486495, -0.48006247, -0.64123013,  0.24824598, -0.2435365,   0.06010128,  0.12428316,  0.77737256,  0.16439319, -0.59432355,  0.2438013,  -0.23055046,  0.10995744,  0.46165276, -0.61078778, -0.64202933, -0.04016669],
                            [0.24824598, -0.2435365,   0.06010128,  0.12428316,  0.77737256,  0.16439319, -0.59432355,  0.2438013,  -0.23055046,  0.10995744,  0.46165276, -0.61078778, -0.64202933, -0.04016669,  0.23304155, -0.2781429,   0.0948906,   0.57252615,  0.17486495, -0.48006247, -0.64123013],
                            [0.28037913, -0.18814138,  0.09807932,  0.45868198, -0.67775281, -0.53799085,  0.20205894,  0.26823767, -0.23681522,  0.1067152,   0.6793826,  -0.07348068, -0.46833013, -0.56009532,  0.26630231, -0.21850045,  0.0587917,   0.23642237,  0.60691942,  0.06582413, -0.75592358],
                            [0.26823767, -0.23681522,  0.1067152,   0.6793826,  -0.07348068, -0.46833013, -0.56009532,  0.26630231, -0.21850045,  0.0587917,   0.23642237,  0.60691942,  0.06582413, -0.75592358,  0.28037913, -0.18814138,  0.09807932,  0.45868198, -0.67775281, -0.53799085,  0.20205894],
                            [0.26630231, -0.21850045,  0.0587917,   0.23642237,  0.60691942,  0.06582413, -0.75592358,  0.28037913, -0.18814138,  0.09807932,  0.45868198, -0.67775281, -0.53799085,  0.20205894,  0.26823767, -0.23681522,  0.1067152,   0.6793826,  -0.07348068, -0.46833013, -0.56009532]]
        else:
            raise ValueError("Robot type not supported")

        idx_qpos = np.random.randint(0, 6)
        # idx_qpos = 0
        qpos = rolling_qpos[idx_qpos]
        
        noise_low = -self._reset_noise_scale
        noise_high = self._reset_noise_scale

        qpos = qpos + self.np_random.uniform(
            low=noise_low, high=noise_high, size=self.model.nq
        )
        qvel = (
            self.init_qvel
            + self._reset_noise_scale * self.np_random.standard_normal(self.model.nv)
        )
        self.set_state(qpos, qvel)
        # with rolling noise end

        '''
        # without rolling noise start
        noise_low = -self._reset_noise_scale
        noise_high = self._reset_noise_scale

        qpos = self.init_qpos + self.np_random.uniform(
            low=noise_low, high=noise_high, size=self.model.nq
        )
        qvel = (
            self.init_qvel
            + self._reset_noise_scale * self.np_random.standard_normal(self.model.nv)
        )

        if self._desired_action == "turn" or self._desired_action == "tracking":
            self.set_state(qpos, qvel)
        # without rolling noise end
        #'''
        
        position_r01 = qpos[0:3]
        rotation_r01 = Rotation.from_quat([qpos[4], qpos[5], qpos[6], qpos[3]]).as_euler('xyz')
        position_r23 = qpos[7:10]
        rotation_r23 = Rotation.from_quat([qpos[11], qpos[12], qpos[13], qpos[10]]).as_euler('xyz')
        position_r45 = qpos[14:17]
        rotation_r45 = Rotation.from_quat([qpos[18], qpos[19], qpos[20], qpos[17]]).as_euler('xyz')

        ux = 0
        uy = 0
        uz = 1
        theta = np.random.uniform(low=self._min_reset_heading, high=self._max_reset_heading)
        # theta = -40 * np.pi / 180
        R = np.array([[np.cos(theta)+ux**2*(1-np.cos(theta)), 
                       ux*uy*(1-np.cos(theta))-uz*np.sin(theta),
                       ux*uz*(1-np.cos(theta))+uy*np.sin(theta)],
                       [uy*ux*(1-np.cos(theta))+uz*np.sin(theta),
                        np.cos(theta)+uy**2*(1-np.cos(theta)),
                        uy*uz*(1-np.cos(theta)-ux*np.sin(theta))],
                        [uz*ux*(1-np.cos(theta)) -uy*np.sin(theta),
                         uz*uy*(1-np.cos(theta)) + ux*np.sin(theta),
                         np.cos(theta)+uz**2*(1-np.cos(theta))]])

        
        position_r01_new = (R @ position_r01.reshape(-1,1)).squeeze()
        position_r23_new = (R @ position_r23.reshape(-1,1)).squeeze()
        position_r45_new = (R @ position_r45.reshape(-1,1)).squeeze()
        rot_quat_r01_new = Rotation.from_euler('xyz', rotation_r01 + [0, 0, theta]).as_quat()
        rot_quat_r01_new = [rot_quat_r01_new[3], rot_quat_r01_new[0], rot_quat_r01_new[1], rot_quat_r01_new[2]]
        rot_quat_r23_new = Rotation.from_euler('xyz', rotation_r23 + [0, 0, theta]).as_quat()
        rot_quat_r23_new = [rot_quat_r23_new[3], rot_quat_r23_new[0], rot_quat_r23_new[1], rot_quat_r23_new[2]]
        rot_quat_r45_new = Rotation.from_euler('xyz', rotation_r45 + [0, 0, theta]).as_quat()
        rot_quat_r45_new = [rot_quat_r45_new[3], rot_quat_r45_new[0], rot_quat_r45_new[1], rot_quat_r45_new[2]]

        qpos_new = np.concatenate((position_r01_new, rot_quat_r01_new, position_r23_new, rot_quat_r23_new,
                                   position_r45_new, rot_quat_r45_new))
        self.set_state(qpos_new, qvel)

        rng = np.random.default_rng()
        random = rng.standard_normal(size=6)
        tendons = random*self._tendon_reset_stdev + self._tendon_reset_mean
        for i in range(tendons.size):
            if tendons[i] > self._tendon_max_length:
                tendons[i] = self._tendon_max_length
            elif tendons[i] < self._tendon_min_length:
                tendons[i] = self._tendon_min_length
        
        for i in range(50):
            self.do_simulation(tendons, self.frame_skip)


        pos_r01_left_end = self.data.geom("s0").xpos.copy()
        pos_r23_left_end = self.data.geom("s2").xpos.copy()
        pos_r45_left_end = self.data.geom("s4").xpos.copy()
        left_COM_before = (pos_r01_left_end+pos_r23_left_end+pos_r45_left_end)/3
        pos_r01_right_end = self.data.geom("s1").xpos.copy()
        pos_r23_right_end = self.data.geom("s3").xpos.copy()
        pos_r45_right_end = self.data.geom("s5").xpos.copy()
        right_COM_before = (pos_r01_right_end+pos_r23_right_end+pos_r45_right_end)/3
        orientation_vector_before = left_COM_before - right_COM_before
        self._reset_psi = np.arctan2(-orientation_vector_before[0], orientation_vector_before[1])
        self._reset_psi += self._iniyaw_bias
        self._reset_psi = np.arctan2(np.sin(self._reset_psi), np.cos(self._reset_psi))
        self._oripoint = np.array([(left_COM_before[0]+right_COM_before[0])/2, (left_COM_before[1]+right_COM_before[1])/2])
        

        if self._desired_action == "tracking":
            min_waypt_range, max_waypt_range = self._waypt_range
            min_waypt_angle, max_waypt_angle = self._waypt_angle_range
            waypt_length = np.random.uniform(min_waypt_range, max_waypt_range)
            waypt_yaw = np.random.uniform(min_waypt_angle, max_waypt_angle) + self._reset_psi
            if self._is_test == True:
                kmm_length = 0.5
                kmm_yaw = 0.5
                waypt_length = kmm_length*max_waypt_range + (1-kmm_length)*min_waypt_range
                waypt_yaw = (kmm_yaw*max_waypt_angle + (1-kmm_yaw)*min_waypt_angle) + self._reset_psi
            self._waypt = np.array([self._oripoint[0] + waypt_length * np.cos(waypt_yaw), self._oripoint[1] + waypt_length * np.sin(waypt_yaw)])
            # if self._is_test == True: # for test3
            #     self._waypt = np.array([0, 0]) # for test3
        
        elif self._desired_action == "vel_track":
            lin_vel_scale = 0.5
            self._lin_vel_cmd = np.array([lin_vel_scale*np.cos(self._reset_psi), lin_vel_scale*np.sin(self._reset_psi)])
            self._ang_vel_cmd = 0.0
                
        self._step_num = 0
        if self._desired_action == "turn":
            for i in range(self._reward_delay_steps):
                self.step(tendons)
        state, observation = self._get_obs()

        return state, observation

    def viewer_setup(self):
        assert self.viewer is not None
        for key, value in DEFAULT_CAMERA_CONFIG.items():
            if isinstance(value, np.ndarray):
                getattr(self.viewer.cam, key)[:] = value
            else:
                setattr(self.viewer.cam, key, value)<|MERGE_RESOLUTION|>--- conflicted
+++ resolved
@@ -30,13 +30,8 @@
         use_contact_forces=False,
         use_tendon_length=False,
         use_cap_velocity=True,
-<<<<<<< HEAD
         use_obs_noise=False,
         use_inherent_params_dr=False,
-=======
-        use_obs_noise=True,
-        use_inherent_params_dr=True,
->>>>>>> ae0642c9
         terminate_when_unhealthy=True,
         is_test = False,
         desired_action = "straight",
@@ -60,7 +55,6 @@
         stiffness_noise_range_side = (10, 10),
         stiffness_noise_range_cross = (150, 150),
         contact_with_self_penalty = 0.0,
-<<<<<<< HEAD
         robot_type = "w",
         tendon_reset_mean_w = 0.05,
         tendon_reset_stdev_w = 0.0,
@@ -94,12 +88,6 @@
         waypt_reward_amplitude=50,
         waypt_reward_stdev_w=0.03,
         waypt_reward_stdev_j=0.1,
-=======
-        obs_noise_tendon_stdev = 0.02,
-        obs_noise_cap_pos_stdev = 0.01,
-        way_pts_range = (2.5, 3.5),
-        way_pts_angle_range = (-np.pi/6, np.pi/6),
->>>>>>> ae0642c9
         threshold_waypt = 0.05,
         forrew_rate_w=3.0,
         forrew_rate_j=1.0,
@@ -131,7 +119,6 @@
             stiffness_noise_range_side,
             stiffness_noise_range_cross,
             contact_with_self_penalty,
-<<<<<<< HEAD
             robot_type,
             tendon_reset_mean_w,
             tendon_reset_stdev_w,
@@ -159,13 +146,6 @@
             iniyaw_bias_j,
             way_pts_range_j,
             way_pts_angle_range_j,
-=======
-            obs_noise_tendon_stdev,
-            obs_noise_cap_pos_stdev,
-            way_pts_range,
-            way_pts_angle_range,
-            threshold_waypt,
->>>>>>> ae0642c9
             ditch_reward_max,
             ditch_reward_stdev_w,
             ditch_reward_stdev_j,
@@ -209,18 +189,11 @@
             self._tendon_min_length = tendon_min_length_w
             self._tendon_max_vel = tendon_max_vel_w
 
-<<<<<<< HEAD
             self._obs_noise_tendon_stdev = obs_noise_tendon_stdev_w
             self._obs_noise_cap_pos_stdev = obs_noise_cap_pos_stdev_w
             self._friction_noise_range = friction_noise_range_w
             self._damping_noise_range_cross = damping_noise_range_cross_w
             self._stiffness_noise_range_cross = stiffness_noise_range_cross_w
-=======
-        self._use_obs_noise = use_obs_noise
-        self._obs_noise_tendon_stdev = obs_noise_tendon_stdev
-        self._obs_noise_cap_pos_stdev = obs_noise_cap_pos_stdev
-        self._use_inherent_params_dr = use_inherent_params_dr
->>>>>>> ae0642c9
 
             self._iniyaw_bias = iniyaw_bias_w
 
@@ -666,17 +639,10 @@
             vel_cmd = np.array([self._lin_vel_cmd[0], self._lin_vel_cmd[1], self._ang_vel_cmd])
             state = np.concatenate((state, vel_cmd))
             state_with_noise = np.concatenate((state_with_noise, vel_cmd))
-<<<<<<< HEAD
-
-        if self._use_obs_noise == True:
-            observation = state_with_noise
-        else:
-            observation = state
-=======
+        
         state = np.concatenate((state, [self.model.geom_friction[0,0]], 
                                 [self.model.tendon_damping[6]], [self.model.tendon_damping[12]], 
                                 [self.model.tendon_stiffness[6]], [self.model.tendon_stiffness[12]]))
->>>>>>> ae0642c9
 
         if self._use_inherent_params_dr:
             if self._robot_type == "w":
@@ -764,7 +730,6 @@
 
     def _reset_inherent_params(self):
         friction_coeff = np.random.uniform(self._friction_noise_range[0], self._friction_noise_range[1])
-<<<<<<< HEAD
         damping_coeff = np.random.uniform(self._damping_noise_range_cross[0], self._damping_noise_range_cross[1])
         stiffness_coeff = np.random.uniform(self._stiffness_noise_range_cross[0], self._stiffness_noise_range_cross[1])
 
@@ -776,16 +741,6 @@
             self.model.geom_friction[:, 0] = friction_coeff
             self.model.tendon_damping[6:9] = damping_coeff
             self.model.tendon_stiffness[6:9] = stiffness_coeff
-=======
-        damping_coeff = np.array([np.random.uniform(self._damping_noise_range_side[0], self._damping_noise_range_side[1]), np.random.uniform(self._damping_noise_range_cross[0], self._damping_noise_range_cross[1])])
-        stiffness_coeff = np.array([np.random.uniform(self._stiffness_noise_range_side[0], self._stiffness_noise_range_side[1]), np.random.uniform(self._stiffness_noise_range_cross[0], self._stiffness_noise_range_cross[1])])
-
-        self.model.geom_friction[:, 0] = friction_coeff
-        self.model.tendon_damping[6:12] = damping_coeff[0]
-        self.model.tendon_damping[12:15] = damping_coeff[1]
-        self.model.tendon_stiffness[6:12] = stiffness_coeff[0]
-        self.model.tendon_stiffness[12:15] = stiffness_coeff[1]
->>>>>>> ae0642c9
         return
 
 
